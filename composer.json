{
    "name": "msonowal/laravel-razor-pay-cashier",
    "description": "Laravel Cashier provides an expressive, fluent interface to Razorpay's subscription billing services.",
    "keywords": ["laravel", "razorpay", "subscription", "billing"],
    "license": "MIT",
    "support": {
        "issues": "https://github.com/msonowal/laravel-razor-pay-cashier/issues",
        "source": "https://github.com/msonowal/laravel-razor-pay-cashier"
    },
    "authors": [
        {
            "name": "Manash Sonowal",
            "email": "manash149@gmail.com"
        }
    ],
    "require": {
<<<<<<< HEAD
        "php": ">=7.2",
        "illuminate/database": "^7.0 || ^8.0",
        "illuminate/support": "^7.0 || ^8.0",
        "nesbot/carbon": "^2.31",
        "razorpay/razorpay": "^2.2",
        "symfony/http-kernel": "^4.4 || ^5.0"
=======
        "php": ">=7.1",
        "illuminate/database": "~5.8",
        "illuminate/support": "~5.8",
        "nesbot/carbon": "~2.0",
        "razorpay/razorpay": "^2.2",
        "symfony/http-kernel": "^4.2"
>>>>>>> b8d2c16f
    },
    "require-dev": {
        "illuminate/http": "^7.0 || ^8.0",
        "illuminate/routing": "^7.0 || ^8.0",
        "mockery/mockery": "^1.4.2",
        "vlucas/phpdotenv": "^5.2"
    },
    "autoload": {
        "psr-4": {
            "Msonowal\\Razorpay\\Cashier\\": "src/"
        }
    },
    "extra": {
        "laravel": {
            "providers": [
                "Msonowal\\Razorpay\\Cashier\\CashierServiceProvider"
            ]
        }
    },
    "config": {
        "sort-packages": true
    },
    "minimum-stability": "dev",
    "prefer-stable": true
}<|MERGE_RESOLUTION|>--- conflicted
+++ resolved
@@ -14,25 +14,16 @@
         }
     ],
     "require": {
-<<<<<<< HEAD
         "php": ">=7.2",
-        "illuminate/database": "^7.0 || ^8.0",
-        "illuminate/support": "^7.0 || ^8.0",
+        "illuminate/database": "^6.0 || ^7.0 || ^8.0",
+        "illuminate/support": "^6.0 || ^7.0 || ^8.0",
         "nesbot/carbon": "^2.31",
         "razorpay/razorpay": "^2.2",
         "symfony/http-kernel": "^4.4 || ^5.0"
-=======
-        "php": ">=7.1",
-        "illuminate/database": "~5.8",
-        "illuminate/support": "~5.8",
-        "nesbot/carbon": "~2.0",
-        "razorpay/razorpay": "^2.2",
-        "symfony/http-kernel": "^4.2"
->>>>>>> b8d2c16f
     },
     "require-dev": {
-        "illuminate/http": "^7.0 || ^8.0",
-        "illuminate/routing": "^7.0 || ^8.0",
+        "illuminate/http": "^6.0 || ^7.0 || ^8.0",
+        "illuminate/routing": "^6.0 || ^7.0 || ^8.0",
         "mockery/mockery": "^1.4.2",
         "vlucas/phpdotenv": "^5.2"
     },
